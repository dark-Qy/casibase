--- conflicted
+++ resolved
@@ -140,313 +140,4 @@
 	}
 
 	return affected != 0, nil
-<<<<<<< HEAD
-}
-
-func generateManifestWithKustomize(baseManifest, parameters string) (string, error) {
-	// If no parameters provided, return base manifest directly
-	if parameters == "" {
-		return baseManifest, nil
-	}
-
-	// Create in-memory filesystem
-	fs := filesys.MakeFsInMemory()
-
-	// Create root directory first
-	if err := fs.Mkdir("."); err != nil {
-		return "", fmt.Errorf("failed to create root directory: %v", err)
-	}
-
-	// Split and write base resource files
-	resourceFiles := []string{}
-	baseFiles := strings.Split(baseManifest, "---")
-
-	for i, fileContent := range baseFiles {
-		trimmedContent := strings.TrimSpace(fileContent)
-		if trimmedContent == "" {
-			continue
-		}
-
-		fileName := fmt.Sprintf("resource-%d.yaml", i)
-		if err := fs.WriteFile(fileName, []byte(trimmedContent)); err != nil {
-			return "", fmt.Errorf("failed to write resource file: %v", err)
-		}
-		resourceFiles = append(resourceFiles, fileName)
-	}
-
-	// Write patch file
-	patchFileName := "patch.yaml"
-	if err := fs.WriteFile(patchFileName, []byte(parameters)); err != nil {
-		return "", fmt.Errorf("failed to write patch file: %v", err)
-	}
-
-	// Create kustomization.yaml
-	kustomization := types.Kustomization{
-		TypeMeta: types.TypeMeta{
-			APIVersion: types.KustomizationVersion,
-			Kind:       types.KustomizationKind,
-		},
-		Resources: resourceFiles,
-		Patches: []types.Patch{
-			{Path: patchFileName},
-		},
-	}
-
-	kustomizationYaml, err := yaml.Marshal(kustomization)
-	if err != nil {
-		return "", fmt.Errorf("failed to marshal kustomization: %v", err)
-	}
-
-	if err := fs.WriteFile("kustomization.yaml", kustomizationYaml); err != nil {
-		return "", fmt.Errorf("failed to write kustomization.yaml: %v", err)
-	}
-
-	// Run Kustomize with correct path
-	k := krusty.MakeKustomizer(krusty.MakeDefaultOptions())
-	resMap, err := k.Run(fs, ".")
-	if err != nil {
-		return "", fmt.Errorf("kustomize run failed: %v", err)
-	}
-
-	// Convert to final YAML
-	finalManifestBytes, err := resMap.AsYaml()
-	if err != nil {
-		return "", fmt.Errorf("failed to convert result to yaml: %v", err)
-	}
-
-	return string(finalManifestBytes), nil
-}
-
-func DeployApplication(application *Application) (bool, error) {
-	if err := ensureK8sClient(); err != nil {
-		return false, fmt.Errorf("failed to initialize k8s client: %v", err)
-	}
-
-	if !k8sClient.connected {
-		return false, fmt.Errorf("k8s client not connected to cluster")
-	}
-
-	// Get the template
-	template, err := getTemplate(application.Owner, application.Template)
-	if err != nil {
-		return false, fmt.Errorf("failed to get template: %v", err)
-	}
-	if template == nil {
-		return false, fmt.Errorf("template not found: %s", application.Template)
-	}
-
-	// Generate final manifest using simple template replacement
-	finalManifest, err := generateManifestWithKustomize(template.Manifest, application.Parameters)
-	if err != nil {
-		return false, fmt.Errorf("failed to generate manifest: %v", err)
-	}
-
-	// Create namespace if it doesn't exist
-	err = k8sClient.createNamespaceIfNotExists(application.Namespace)
-	if err != nil {
-		return false, fmt.Errorf("failed to create namespace: %v", err)
-	}
-
-	// Deploy the manifest
-	err = deployManifest(finalManifest, application.Namespace)
-	if err != nil {
-		return false, fmt.Errorf("failed to deploy manifest: %v", err)
-	}
-
-	UpdateApplicationStatus(application.Owner, application.Name, StatusPending)
-	return true, nil
-}
-
-func UndeployApplication(owner, name string) (bool, error) {
-	if err := ensureK8sClient(); err != nil {
-		return false, fmt.Errorf("failed to initialize k8s client: %v", err)
-	}
-
-	if !k8sClient.connected {
-		return false, fmt.Errorf("k8s client not connected to cluster")
-	}
-
-	namespace := fmt.Sprintf(NamespaceFormat, strings.ReplaceAll(name, "_", "-"))
-
-	// Delete the entire namespace
-	err := k8sClient.clientSet.CoreV1().Namespaces().Delete(
-		context.TODO(),
-		namespace,
-		metav1.DeleteOptions{},
-	)
-
-	if err != nil && !errors.IsNotFound(err) {
-		return false, fmt.Errorf("failed to delete namespace: %v", err)
-	}
-
-	UpdateApplicationStatus(owner, name, StatusTerminating)
-	return true, nil
-}
-
-func DeployApplicationSync(application *Application) (bool, error) {
-	// First deploy the application
-	success, err := DeployApplication(application)
-	if err != nil {
-		return false, err
-	}
-	if !success {
-		return false, fmt.Errorf("failed to deploy application")
-	}
-
-	// Wait for deployment to be ready (with timeout)
-	ctx, cancel := context.WithTimeout(context.Background(), 10*time.Minute)
-	defer cancel()
-
-	ticker := time.NewTicker(5 * time.Second)
-	defer ticker.Stop()
-
-	for {
-		select {
-		case <-ctx.Done():
-			UpdateApplicationStatus(application.Owner, application.Name, "Failed")
-			return false, fmt.Errorf("deployment timeout: application did not become ready within 10 minutes")
-		case <-ticker.C:
-			status, err := GetApplicationStatus(application.Owner, application.Name)
-			if err != nil {
-				continue
-			}
-
-			switch status {
-			case StatusRunning:
-				return true, nil
-			case StatusNotDeployed:
-				return false, fmt.Errorf("deployment failed: application not deployed")
-			case StatusFailed:
-				return false, fmt.Errorf("deployment failed")
-			default:
-				continue
-			}
-		}
-	}
-}
-
-// UndeployApplicationSync undeploys application and waits for it to be completely removed
-func UndeployApplicationSync(owner, name string) (bool, error) {
-	// First undeploy the application
-	success, err := UndeployApplication(owner, name)
-	if err != nil {
-		return false, err
-	}
-	if !success {
-		return false, fmt.Errorf("failed to start undeployment")
-	}
-
-	// Wait for undeployment to complete (with timeout)
-	ctx, cancel := context.WithTimeout(context.Background(), 10*time.Minute)
-	defer cancel()
-
-	ticker := time.NewTicker(5 * time.Second)
-	defer ticker.Stop()
-
-	for {
-		select {
-		case <-ctx.Done():
-			return false, fmt.Errorf("undeployment timeout: application did not undeploy within 10 minutes")
-		case <-ticker.C:
-			status, err := GetApplicationStatus(owner, name)
-			if err != nil {
-				continue
-			}
-
-			switch status {
-			case StatusNotDeployed:
-				return true, nil
-			case StatusTerminating:
-				continue
-			default:
-				continue
-			}
-		}
-	}
-}
-
-// GetApplicationStatus returns application status as string
-func GetApplicationStatus(owner, name string) (string, error) {
-	if err := ensureK8sClient(); err != nil {
-		return StatusUnknown, err
-	}
-
-	if !k8sClient.connected {
-		return StatusUnknown, nil
-	}
-
-	namespace := fmt.Sprintf(NamespaceFormat, strings.ReplaceAll(name, "_", "-"))
-
-	ns, err := k8sClient.clientSet.CoreV1().Namespaces().Get(
-		context.TODO(),
-		namespace,
-		metav1.GetOptions{},
-	)
-	if err != nil {
-		if errors.IsNotFound(err) {
-			UpdateApplicationStatus(owner, name, StatusNotDeployed)
-			return StatusNotDeployed, nil
-		}
-		return StatusUnknown, err
-	}
-
-	if ns.Status.Phase == v1.NamespaceTerminating {
-		pods, _ := k8sClient.clientSet.CoreV1().Pods(namespace).List(context.TODO(), metav1.ListOptions{})
-		services, _ := k8sClient.clientSet.CoreV1().Services(namespace).List(context.TODO(), metav1.ListOptions{})
-		deployments, _ := k8sClient.clientSet.AppsV1().Deployments(namespace).List(context.TODO(), metav1.ListOptions{})
-
-		if len(pods.Items) == 0 && len(services.Items) == 0 && len(deployments.Items) == 0 {
-			UpdateApplicationStatus(owner, name, StatusNotDeployed)
-			return StatusNotDeployed, nil
-		}
-
-		UpdateApplicationStatus(owner, name, StatusTerminating)
-		return StatusTerminating, nil
-	}
-
-	deployments, err := k8sClient.clientSet.AppsV1().Deployments(namespace).List(
-		context.TODO(),
-		metav1.ListOptions{},
-	)
-	if err != nil {
-		return StatusUnknown, err
-	}
-
-	if len(deployments.Items) == 0 {
-		UpdateApplicationStatus(owner, name, StatusNotDeployed)
-		return StatusNotDeployed, nil
-	}
-
-	// Check if all deployments are ready
-	for _, deployment := range deployments.Items {
-		if deployment.Status.ReadyReplicas < deployment.Status.Replicas {
-			UpdateApplicationStatus(owner, name, StatusPending)
-			return StatusPending, nil
-		}
-	}
-
-	UpdateApplicationStatus(owner, name, StatusRunning)
-	return StatusRunning, nil
-}
-
-// Helper function to deploy manifest (refactored from existing code)
-func deployManifest(manifest, namespace string) error {
-	// Split manifest by "---" separator
-	docs := strings.Split(manifest, "---")
-
-	for _, doc := range docs {
-		doc = strings.TrimSpace(doc)
-		if doc == "" {
-			continue
-		}
-
-		err := k8sClient.deployResource(doc, namespace)
-		if err != nil {
-			return fmt.Errorf("failed to deploy resource: %v", err)
-		}
-	}
-
-	return nil
-=======
->>>>>>> 5727ee50
 }